--- conflicted
+++ resolved
@@ -142,10 +142,6 @@
             p.start()
             self.workers.append(p)
 
-<<<<<<< HEAD
-        max_retries = 3
-        retry_count = 0
-        sleep_duration = 5  # Initial sleep duration in seconds
 
         # Handle KeyboardInterrupt in the main process
         def signal_handler(sig, frame):
@@ -155,7 +151,7 @@
 
         signal.signal(signal.SIGINT, signal_handler)
 
-        while retry_count < max_retries:
+        while True:
             # Start the client in a separate process
             self.client_proc = multiprocessing.Process(
                 target=client_process,
@@ -180,16 +176,9 @@
                         if not self.stop_event.is_set():
                             # Client process exited unexpectedly
                             print("\nClient process exited unexpectedly.")
-                            retry_count += 1
-                            if retry_count < max_retries:
-                                print(f"Retrying ({retry_count}/{max_retries}) in {sleep_duration} seconds...")
-                                time.sleep(sleep_duration)
-                                sleep_duration *= 2  # Exponential backoff
-                                break  # Break out to restart the client process
-                            else:
-                                print("Max retries reached. Exiting.")
-                                self._stop_collection()
-                                break
+                            self._stop_collection()
+
+                            break
                         else:
                             # Stop event is set; exit the loop
                             break
@@ -199,33 +188,13 @@
                     break
                 if self.stop_event.is_set():
                     break
-=======
-
-
-        while True:
-            try:
-                self.client.start(message_handler)
-                
-            except Exception as e:
-                error_details = f"{type(e).__name__}: {str(e)}" if str(e) else f"{type(e).__name__}"
-                print(f"\nConnection error: {error_details}")
-
->>>>>>> 7f337aea
             except KeyboardInterrupt:
                 print("\nCollection interrupted by user.")
                 self._stop_collection()
                 break
             except Exception as e:
-                print(f"\nError: {e}")
-                self._stop_collection()
-                retry_count += 1
-                if retry_count < max_retries:
-                    print(f"Retrying ({retry_count}/{max_retries}) in {sleep_duration} seconds...")
-                    time.sleep(sleep_duration)
-                    sleep_duration *= 2  # Exponential backoff
-                else:
-                    print("Max retries reached. Exiting.")
-                    break
+                error_details = f"{type(e).__name__}: {str(e)}" if str(e) else f"{type(e).__name__}"
+                print(f"\nConnection error: {error_details}")
 
         self._stop_collection()
 
